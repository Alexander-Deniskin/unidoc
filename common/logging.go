--- conflicted
+++ resolved
@@ -67,39 +67,6 @@
 const DebugOutput = false
 
 func (this ConsoleLogger) Error(format string, args ...interface{}) {
-<<<<<<< HEAD
-	this.output(os.Stderr, "[ERROR] ", format, args...)
-}
-
-func (this ConsoleLogger) Warning(format string, args ...interface{}) {
-	this.output(os.Stdout, "[WARNING] ", format, args...)
-}
-
-func (this ConsoleLogger) Notice(format string, args ...interface{}) {
-	this.output(os.Stdout, "[NOTICE] ", format, args...)
-}
-
-func (this ConsoleLogger) Info(format string, args ...interface{}) {
-	this.output(os.Stdout, "[INFO] ", format, args...)
-}
-
-func (this ConsoleLogger) Debug(format string, args ...interface{}) {
-	if DebugOutput {
-		this.output(os.Stdout, "[DEBUG] ", format, args...)
-	}
-}
-
-func (this ConsoleLogger) output(f *os.File, prefix, format string, args ...interface{}) {
-	_, file, line, ok := runtime.Caller(3)
-	if !ok {
-		file = "???"
-		line = 0
-	} else {
-		file = filepath.Base(file)
-	}
-	src := fmt.Sprintf("%s%s:%d ", prefix, file, line) + format + "\n"
-	fmt.Fprintf(f, src, args...)
-=======
 	if this.LogLevel >= LogLevelError {
 		prefix := "[ERROR] "
 		this.output(os.Stderr, prefix, format, args...)
@@ -139,16 +106,13 @@
 		prefix := "[TRACE] "
 		this.output(os.Stdout, prefix, format, args...)
 	}
->>>>>>> a90bc37c
 }
 
 var Log Logger = DummyLogger{}
 
 func SetLogger(logger Logger) {
 	Log = logger
-<<<<<<< HEAD
 	fmt.Printf("SetLogger: logger=%+v\n", logger)
-=======
 }
 
 // output writes `format`, `args` log message prefixed by the source file name, line and `prefix`
@@ -163,5 +127,4 @@
 
 	src := fmt.Sprintf("%s %s:%d ", prefix, file, line) + format + "\n"
 	fmt.Fprintf(f, src, args...)
->>>>>>> a90bc37c
 }