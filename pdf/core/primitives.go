/*
 * This file is subject to the terms and conditions defined in
 * file 'LICENSE.md', which is part of this source code package.
 */

package core

import (
	"bytes"
	"fmt"

	"github.com/unidoc/unidoc/common"
)

// PdfObject is an interface which all primitive PDF objects must implement.
type PdfObject interface {
	// Output a string representation of the primitive (for debugging).
	String() string

	// Output the PDF primitive as written to file as expected by the standard.
	DefaultWriteString() string
}

// PdfObjectBool represents the primitive PDF boolean object.
type PdfObjectBool bool

// PdfObjectInteger represents the primitive PDF integer numerical object.
type PdfObjectInteger int64

// PdfObjectFloat represents the primitive PDF floating point numerical object.
type PdfObjectFloat float64

// PdfObjectString represents the primitive PDF string object.
// TODO (v3): Change to a struct and add a flag for hex/plaintext.
type PdfObjectString string

// PdfObjectName represents the primitive PDF name object.
type PdfObjectName string

// PdfObjectArray represents the primitive PDF array object.
type PdfObjectArray []PdfObject

// PdfObjectDictionary represents the primitive PDF dictionary/map object.
type PdfObjectDictionary struct {
	dict map[PdfObjectName]PdfObject
	keys []PdfObjectName
}

// PdfObjectNull represents the primitive PDF null object.
type PdfObjectNull struct{}

// PdfObjectReference represents the primitive PDF reference object.
type PdfObjectReference struct {
	ObjectNumber     int64
	GenerationNumber int64
}

// PdfIndirectObject represents the primitive PDF indirect object.
type PdfIndirectObject struct {
	PdfObjectReference
	PdfObject
}

// PdfObjectStream represents the primitive PDF Object stream.
type PdfObjectStream struct {
	PdfObjectReference
	*PdfObjectDictionary
	Stream []byte
}

// MakeDict creates and returns an empty PdfObjectDictionary.
func MakeDict() *PdfObjectDictionary {
	d := &PdfObjectDictionary{}
	d.dict = map[PdfObjectName]PdfObject{}
	d.keys = []PdfObjectName{}
	return d
}

// MakeName creates a PdfObjectName from a string.
func MakeName(s string) *PdfObjectName {
	name := PdfObjectName(s)
	return &name
}

// MakeInteger creates a PdfObjectInteger from an int64.
func MakeInteger(val int64) *PdfObjectInteger {
	num := PdfObjectInteger(val)
	return &num
}

// MakeArray creates an PdfObjectArray from a list of PdfObjects.
func MakeArray(objects ...PdfObject) *PdfObjectArray {
	array := PdfObjectArray{}
	for _, obj := range objects {
		array = append(array, obj)
	}
	return &array
}

// MakeArrayFromIntegers creates an PdfObjectArray from a slice of ints, where each array element is
// an PdfObjectInteger.
func MakeArrayFromIntegers(vals []int) *PdfObjectArray {
	array := PdfObjectArray{}
	for _, val := range vals {
		array = append(array, MakeInteger(int64(val)))
	}
	return &array
}

// MakeArrayFromIntegers64 creates an PdfObjectArray from a slice of int64s, where each array element
// is an PdfObjectInteger.
func MakeArrayFromIntegers64(vals []int64) *PdfObjectArray {
	array := PdfObjectArray{}
	for _, val := range vals {
		array = append(array, MakeInteger(val))
	}
	return &array
}

// MakeArrayFromFloats creates an PdfObjectArray from a slice of float64s, where each array element is an
// PdfObjectFloat.
func MakeArrayFromFloats(vals []float64) *PdfObjectArray {
	array := PdfObjectArray{}
	for _, val := range vals {
		array = append(array, MakeFloat(val))
	}
	return &array
}

// MakeFloat creates an PdfObjectFloat from a float64.
func MakeFloat(val float64) *PdfObjectFloat {
	num := PdfObjectFloat(val)
	return &num
}

// MakeString creates an PdfObjectString from a string.
func MakeString(s string) *PdfObjectString {
	str := PdfObjectString(s)
	return &str
}

// MakeNull creates an PdfObjectNull.
func MakeNull() *PdfObjectNull {
	null := PdfObjectNull{}
	return &null
}

// MakeIndirectObject creates an PdfIndirectObject with a specified direct object PdfObject.
func MakeIndirectObject(obj PdfObject) *PdfIndirectObject {
	ind := &PdfIndirectObject{}
	ind.PdfObject = obj
	return ind
}

// MakeStream creates an PdfObjectStream with specified contents and encoding. If encoding is nil, then raw encoding
// will be used (i.e. no encoding applied).
func MakeStream(contents []byte, encoder StreamEncoder) (*PdfObjectStream, error) {
	stream := &PdfObjectStream{}

	if encoder == nil {
		encoder = NewRawEncoder()
	}

	stream.PdfObjectDictionary = encoder.MakeStreamDict()

	encoded, err := encoder.EncodeBytes(contents)
	if err != nil {
		return nil, err
	}
	stream.PdfObjectDictionary.Set("Length", MakeInteger(int64(len(encoded))))

	stream.Stream = encoded
	return stream, nil
}

func (bool *PdfObjectBool) String() string {
	if *bool {
		return "true"
	} else {
		return "false"
	}
}

// DefaultWriteString outputs the object as it is to be written to file.
func (bool *PdfObjectBool) DefaultWriteString() string {
	if *bool {
		return "true"
	} else {
		return "false"
	}
}

func (int *PdfObjectInteger) String() string {
	return fmt.Sprintf("%d", *int)
}

// DefaultWriteString outputs the object as it is to be written to file.
func (int *PdfObjectInteger) DefaultWriteString() string {
	return fmt.Sprintf("%d", *int)
}

func (float *PdfObjectFloat) String() string {
	return fmt.Sprintf("%f", *float)
}

<<<<<<< HEAD
func (this *PdfObjectFloat) DefaultWriteString() string {
	return fmt.Sprintf("%f", *this)

=======
// DefaultWriteString outputs the object as it is to be written to file.
func (float *PdfObjectFloat) DefaultWriteString() string {
	return fmt.Sprintf("%f", *float)
>>>>>>> 59ba180d
}

func (str *PdfObjectString) String() string {
	return fmt.Sprintf("%s", string(*str))
}

// DefaultWriteString outputs the object as it is to be written to file.
func (str *PdfObjectString) DefaultWriteString() string {
	var output bytes.Buffer

	escapeSequences := map[byte]string{
		'\n': "\\n",
		'\r': "\\r",
		'\t': "\\t",
		'\b': "\\b",
		'\f': "\\f",
		'(':  "\\(",
		')':  "\\)",
		'\\': "\\\\",
	}

	output.WriteString("(")
	for i := 0; i < len(*str); i++ {
		char := (*str)[i]
		if escStr, useEsc := escapeSequences[char]; useEsc {
			output.WriteString(escStr)
		} else {
			output.WriteByte(char)
		}
	}
	output.WriteString(")")

	return output.String()
}

func (name *PdfObjectName) String() string {
	return fmt.Sprintf("%s", string(*name))
}

// DefaultWriteString outputs the object as it is to be written to file.
func (name *PdfObjectName) DefaultWriteString() string {
	var output bytes.Buffer

<<<<<<< HEAD
	if len(*this) > 127 {
		common.Log.Error("Name too long (%s)", *this)
=======
	if len(*name) > 127 {
		common.Log.Debug("ERROR: Name too long (%s)", *name)
>>>>>>> 59ba180d
	}

	output.WriteString("/")
	for i := 0; i < len(*name); i++ {
		char := (*name)[i]
		if !IsPrintable(char) || char == '#' || IsDelimiter(char) {
			output.WriteString(fmt.Sprintf("#%.2x", char))
		} else {
			output.WriteByte(char)
		}
	}

	return output.String()
}

// ToFloat64Array returns a slice of all elements in the array as a float64 slice.  An error is returned if the array
// contains non-numeric objects (each element can be either PdfObjectInteger or PdfObjectFloat).
func (array *PdfObjectArray) ToFloat64Array() ([]float64, error) {
	vals := []float64{}

	for _, obj := range *array {
		if number, is := obj.(*PdfObjectInteger); is {
			vals = append(vals, float64(*number))
		} else if number, is := obj.(*PdfObjectFloat); is {
			vals = append(vals, float64(*number))
		} else {
			return nil, fmt.Errorf("Type error")
		}
	}

	return vals, nil
}

// ToIntegerArray returns a slice of all array elements as an int slice. An error is returned if the array contains
// non-integer objects. Each element can only be PdfObjectInteger.
func (array *PdfObjectArray) ToIntegerArray() ([]int, error) {
	vals := []int{}

	for _, obj := range *array {
		if number, is := obj.(*PdfObjectInteger); is {
			vals = append(vals, int(*number))
		} else {
			return nil, fmt.Errorf("Type error")
		}
	}

	return vals, nil
}

func (array *PdfObjectArray) String() string {
	outStr := "["
	for ind, o := range *array {
		outStr += o.String()
		if ind < (len(*array) - 1) {
			outStr += ", "
		}
	}
	outStr += "]"
	return outStr
}

// DefaultWriteString outputs the object as it is to be written to file.
func (array *PdfObjectArray) DefaultWriteString() string {
	outStr := "["
	for ind, o := range *array {
		outStr += o.DefaultWriteString()
		if ind < (len(*array) - 1) {
			outStr += " "
		}
	}
	outStr += "]"
	return outStr
}

// Append adds an PdfObject to the array.
func (array *PdfObjectArray) Append(obj PdfObject) {
	*array = append(*array, obj)
}

func getNumberAsFloat(obj PdfObject) (float64, error) {
	if fObj, ok := obj.(*PdfObjectFloat); ok {
		return float64(*fObj), nil
	}

	if iObj, ok := obj.(*PdfObjectInteger); ok {
		return float64(*iObj), nil
	}

	return 0, fmt.Errorf("Not a number")
}

// GetAsFloat64Slice returns the array as []float64 slice.
// Returns an error if not entirely numeric (only PdfObjectIntegers, PdfObjectFloats).
func (array *PdfObjectArray) GetAsFloat64Slice() ([]float64, error) {
	slice := []float64{}

	for _, obj := range *array {
		obj := TraceToDirectObject(obj)
		number, err := getNumberAsFloat(obj)
		if err != nil {
			return nil, fmt.Errorf("Array element not a number")
		}
		slice = append(slice, number)
	}

	return slice, nil
}

// Merge merges in key/values from another dictionary. Overwriting if has same keys.
func (d *PdfObjectDictionary) Merge(another *PdfObjectDictionary) {
	if another != nil {
		for _, key := range another.Keys() {
			val := another.Get(key)
			d.Set(key, val)
		}
	}
}

func (d *PdfObjectDictionary) String() string {
	outStr := "Dict("
	for _, k := range d.keys {
		v := d.dict[k]
		outStr += fmt.Sprintf("\"%s\": %s, ", k, v.String())
	}
	outStr += ")"
	return outStr
}

// DefaultWriteString outputs the object as it is to be written to file.
func (d *PdfObjectDictionary) DefaultWriteString() string {
	outStr := "<<"
	for _, k := range d.keys {
		v := d.dict[k]
		common.Log.Trace("Writing k: %s %T %v %v", k, v, k, v)
		outStr += k.DefaultWriteString()
		outStr += " "
		outStr += v.DefaultWriteString()
	}
	outStr += ">>"
	return outStr
}

// Set sets the dictionary's key -> val mapping entry. Overwrites if key already set.
func (d *PdfObjectDictionary) Set(key PdfObjectName, val PdfObject) {
	found := false
	for _, k := range d.keys {
		if k == key {
			found = true
			break
		}
	}

	if !found {
		d.keys = append(d.keys, key)
	}

	d.dict[key] = val
}

// Get returns the PdfObject corresponding to the specified key.
// Returns a nil value if the key is not set.
//
// The design is such that we only return 1 value.
// The reason is that, it will be easy to do type casts such as
// name, ok := dict.Get("mykey").(*PdfObjectName)
// if !ok ....
func (d *PdfObjectDictionary) Get(key PdfObjectName) PdfObject {
	val, has := d.dict[key]
	if !has {
		return nil
	}
	return val
}

// Keys returns the list of keys in the dictionary.
func (d *PdfObjectDictionary) Keys() []PdfObjectName {
	return d.keys
}

// Remove removes an element specified by key.
func (d *PdfObjectDictionary) Remove(key PdfObjectName) {
	idx := -1
	for i, k := range d.keys {
		if k == key {
			idx = i
			break
		}
	}

	if idx >= 0 {
		// Found. Remove from key list and map.
		d.keys = append(d.keys[:idx], d.keys[idx+1:]...)
		delete(d.dict, key)
	}
}

// SetIfNotNil sets the dictionary's key -> val mapping entry -IF- val is not nil.
// Note that we take care to perform a type switch.  Otherwise if we would supply a nil value
// of another type, e.g. (PdfObjectArray*)(nil), then it would not be a PdfObject(nil) and thus
// would get set.
//
func (d *PdfObjectDictionary) SetIfNotNil(key PdfObjectName, val PdfObject) {
	if val != nil {
		switch t := val.(type) {
		case *PdfObjectName:
			if t != nil {
				d.Set(key, val)
			}
		case *PdfObjectDictionary:
			if t != nil {
				d.Set(key, val)
			}
		case *PdfObjectStream:
			if t != nil {
				d.Set(key, val)
			}
		case *PdfObjectString:
			if t != nil {
				d.Set(key, val)
			}
		case *PdfObjectNull:
			if t != nil {
				d.Set(key, val)
			}
		case *PdfObjectInteger:
			if t != nil {
				d.Set(key, val)
			}
		case *PdfObjectArray:
			if t != nil {
				d.Set(key, val)
			}
		case *PdfObjectBool:
			if t != nil {
				d.Set(key, val)
			}
		case *PdfObjectFloat:
			if t != nil {
				d.Set(key, val)
			}
		case *PdfObjectReference:
			if t != nil {
				d.Set(key, val)
			}
		case *PdfIndirectObject:
			if t != nil {
				d.Set(key, val)
			}
		default:
			common.Log.Error("ERROR: Unknown type: %T - should never happen!", val)
		}
	}
}

func (ref *PdfObjectReference) String() string {
	return fmt.Sprintf("Ref(%d %d)", ref.ObjectNumber, ref.GenerationNumber)
}

// DefaultWriteString outputs the object as it is to be written to file.
func (ref *PdfObjectReference) DefaultWriteString() string {
	return fmt.Sprintf("%d %d R", ref.ObjectNumber, ref.GenerationNumber)
}

func (ind *PdfIndirectObject) String() string {
	// Avoid printing out the object, can cause problems with circular
	// references.
	return fmt.Sprintf("IObject:%d", (*ind).ObjectNumber)
}

// DefaultWriteString outputs the object as it is to be written to file.
func (ind *PdfIndirectObject) DefaultWriteString() string {
	outStr := fmt.Sprintf("%d 0 R", (*ind).ObjectNumber)
	return outStr
}

func (stream *PdfObjectStream) String() string {
	return fmt.Sprintf("Object stream %d: %s", stream.ObjectNumber, stream.PdfObjectDictionary)
}

// DefaultWriteString outputs the object as it is to be written to file.
func (stream *PdfObjectStream) DefaultWriteString() string {
	outStr := fmt.Sprintf("%d 0 R", (*stream).ObjectNumber)
	return outStr
}

func (null *PdfObjectNull) String() string {
	return "null"
}

// DefaultWriteString outputs the object as it is to be written to file.
func (null *PdfObjectNull) DefaultWriteString() string {
	return "null"
}

// Handy functions to work with primitive objects.

// TraceMaxDepth specifies the maximum recursion depth allowed.
const TraceMaxDepth = 20

// TraceToDirectObject traces a PdfObject to a direct object.  For example direct objects contained
// in indirect objects (can be double referenced even).
//
// Note: This function does not trace/resolve references. That needs to be done beforehand.
func TraceToDirectObject(obj PdfObject) PdfObject {
	iobj, isIndirectObj := obj.(*PdfIndirectObject)
	depth := 0
	for isIndirectObj == true {
		obj = iobj.PdfObject
		iobj, isIndirectObj = obj.(*PdfIndirectObject)
		depth++
		if depth > TraceMaxDepth {
			common.Log.Error("Trace depth level beyond 20 - error!")
			return nil
		}
	}
	return obj
}<|MERGE_RESOLUTION|>--- conflicted
+++ resolved
@@ -203,15 +203,9 @@
 	return fmt.Sprintf("%f", *float)
 }
 
-<<<<<<< HEAD
-func (this *PdfObjectFloat) DefaultWriteString() string {
-	return fmt.Sprintf("%f", *this)
-
-=======
 // DefaultWriteString outputs the object as it is to be written to file.
 func (float *PdfObjectFloat) DefaultWriteString() string {
 	return fmt.Sprintf("%f", *float)
->>>>>>> 59ba180d
 }
 
 func (str *PdfObjectString) String() string {
@@ -255,13 +249,8 @@
 func (name *PdfObjectName) DefaultWriteString() string {
 	var output bytes.Buffer
 
-<<<<<<< HEAD
-	if len(*this) > 127 {
-		common.Log.Error("Name too long (%s)", *this)
-=======
 	if len(*name) > 127 {
 		common.Log.Debug("ERROR: Name too long (%s)", *name)
->>>>>>> 59ba180d
 	}
 
 	output.WriteString("/")
