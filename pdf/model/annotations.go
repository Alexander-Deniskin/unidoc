--- conflicted
+++ resolved
@@ -58,28 +58,11 @@
 	return s
 }
 
-<<<<<<< HEAD
-// PdfAnnotationMarkup represents additional elements for mark-up annotations.
-=======
 // PdfAnnotationMarkup represents additional fields for mark-up annotations.
 // (Section 12.5.6.2 p. 399).
->>>>>>> 68a1dee9
 type PdfAnnotationMarkup struct {
 	T            core.PdfObject
 	Popup        *PdfAnnotationPopup
-<<<<<<< HEAD
-	CA           PdfObject
-	RC           PdfObject
-	CreationDate PdfObject
-	IRT          PdfObject
-	Subj         PdfObject
-	RT           PdfObject
-	IT           PdfObject
-	ExData       PdfObject
-}
-
-// PdfAnnotationText represents a Text annotation.
-=======
 	CA           core.PdfObject
 	RC           core.PdfObject
 	CreationDate core.PdfObject
@@ -92,7 +75,6 @@
 
 // PdfAnnotationText represents Text annotations.
 // (Section 12.5.6.4 p. 402).
->>>>>>> 68a1dee9
 type PdfAnnotationText struct {
 	*PdfAnnotation
 	*PdfAnnotationMarkup
