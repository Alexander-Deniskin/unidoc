--- conflicted
+++ resolved
@@ -17,6 +17,7 @@
 	"fmt"
 	"strings"
 
+	"github.com/unidoc/unidoc/common"
 	. "github.com/unidoc/unidoc/pdf/core"
 )
 
@@ -820,309 +821,4 @@
 	}
 
 	return dict
-<<<<<<< HEAD
-}
-
-// Page resources model.
-// Implements PdfModel.
-type PdfPageResources struct {
-	ExtGState PdfObject
-	//ColorSpace PdfObject
-	ColorSpace *PdfPageResourcesColorspaces
-	Pattern    PdfObject
-	Shading    PdfObject
-	XObject    PdfObject
-	Font       PdfObject
-	ProcSet    PdfObject
-	Properties PdfObject
-	// Primitive.
-	primitive *PdfObjectDictionary
-}
-
-func NewPdfPageResources() *PdfPageResources {
-	r := &PdfPageResources{}
-	r.primitive = &PdfObjectDictionary{}
-	return r
-}
-
-func NewPdfPageResourcesFromDict(dict *PdfObjectDictionary) (*PdfPageResources, error) {
-	r := NewPdfPageResources()
-
-	if obj, isDefined := (*dict)["ExtGState"]; isDefined {
-		r.ExtGState = obj
-	}
-	if obj, isDefined := (*dict)["ColorSpace"]; isDefined {
-		//r.ColorSpace = obj
-
-		colorspaces, err := newPdfPageResourcesColorspacesFromPdfObject(obj)
-		if err != nil {
-			return nil, err
-		}
-		r.ColorSpace = colorspaces
-	}
-	if obj, isDefined := (*dict)["Pattern"]; isDefined {
-		r.Pattern = obj
-	}
-	if obj, isDefined := (*dict)["Shading"]; isDefined {
-		r.Shading = obj
-	}
-	if obj, isDefined := (*dict)["XObject"]; isDefined {
-		r.XObject = obj
-	}
-	if obj, isDefined := (*dict)["Font"]; isDefined {
-		r.Font = obj
-	}
-	if obj, isDefined := (*dict)["ProcSet"]; isDefined {
-		r.ProcSet = obj
-	}
-	if obj, isDefined := (*dict)["Properties"]; isDefined {
-		r.Properties = obj
-	}
-
-	return r, nil
-}
-
-func (r *PdfPageResources) GetContainingPdfObject() PdfObject {
-	return r.primitive
-}
-
-func (r *PdfPageResources) ToPdfObject() PdfObject {
-	d := r.primitive
-	d.SetIfNotNil("ExtGState", r.ExtGState)
-	if r.ColorSpace != nil {
-		d.SetIfNotNil("ColorSpace", r.ColorSpace.ToPdfObject())
-	}
-	d.SetIfNotNil("Pattern", r.Pattern)
-	d.SetIfNotNil("Shading", r.Shading)
-	d.SetIfNotNil("XObject", r.XObject)
-	d.SetIfNotNil("Font", r.Font)
-	d.SetIfNotNil("ProcSet", r.ProcSet)
-	d.SetIfNotNil("Properties", r.Properties)
-
-	return d
-}
-
-// Add External Graphics State (GState).  The gsDict can be specified either directly as a dictionary or an indirect
-// object containing a dictionary.
-func (r *PdfPageResources) AddExtGState(gsName PdfObjectName, gsDict PdfObject) error {
-	if r.ExtGState == nil {
-		r.ExtGState = &PdfObjectDictionary{}
-	}
-
-	obj := r.ExtGState
-	dict, ok := TraceToDirectObject(obj).(*PdfObjectDictionary)
-	if !ok {
-		common.Log.Debug("ExtGState type error (got %T/%T)", obj, TraceToDirectObject(obj))
-		return ErrTypeError
-	}
-
-	(*dict)[gsName] = gsDict
-	return nil
-}
-
-// Get the shading specified by keyName.  Returns nil if not existing. The bool flag indicated whether it was found
-// or not.
-func (r *PdfPageResources) GetShadingByName(keyName string) (*PdfShading, bool) {
-	if r.Shading == nil {
-		return nil, false
-	}
-
-	shadingDict, ok := r.Shading.(*PdfObjectDictionary)
-	if !ok {
-		common.Log.Debug("ERROR: Invalid Shading entry - not a dict (got %T)", r.Shading)
-		return nil, false
-	}
-
-	if obj, has := (*shadingDict)[PdfObjectName(keyName)]; has {
-		shading, err := newPdfShadingFromPdfObject(obj)
-		if err != nil {
-			common.Log.Debug("ERROR: failed to load pdf shading: %v", err)
-			return nil, false
-		}
-		return shading, true
-	} else {
-		return nil, false
-	}
-}
-
-// Set a shading resource specified by keyName.
-func (r *PdfPageResources) SetShadingByName(keyName string, shadingObj PdfObject) error {
-	if r.Shading == nil {
-		r.Shading = &PdfObjectDictionary{}
-	}
-
-	shadingDict, has := r.Shading.(*PdfObjectDictionary)
-	if !has {
-		return ErrTypeError
-	}
-
-	(*shadingDict)[PdfObjectName(keyName)] = shadingObj
-	return nil
-}
-
-// Get the pattern specified by keyName.  Returns nil if not existing. The bool flag indicated whether it was found
-// or not.
-func (r *PdfPageResources) GetPatternByName(keyName string) (*PdfPattern, bool) {
-	if r.Pattern == nil {
-		return nil, false
-	}
-
-	patternDict, ok := r.Pattern.(*PdfObjectDictionary)
-	if !ok {
-		common.Log.Debug("ERROR: Invalid Pattern entry - not a dict (got %T)", r.Pattern)
-		return nil, false
-	}
-
-	if obj, has := (*patternDict)[PdfObjectName(keyName)]; has {
-		pattern, err := newPdfPatternFromPdfObject(obj)
-		if err != nil {
-			common.Log.Debug("ERROR: failed to load pdf pattern: %v", err)
-			return nil, false
-		}
-
-		return pattern, true
-	} else {
-		return nil, false
-	}
-}
-
-// Set a pattern resource specified by keyName.
-func (r *PdfPageResources) SetPatternByName(keyName string, pattern PdfObject) error {
-	if r.Pattern == nil {
-		r.Pattern = &PdfObjectDictionary{}
-	}
-
-	patternDict, has := r.Pattern.(*PdfObjectDictionary)
-	if !has {
-		return ErrTypeError
-	}
-
-	(*patternDict)[PdfObjectName(keyName)] = pattern
-	return nil
-}
-
-// Check if an XObject with a specified keyName is defined.
-func (r *PdfPageResources) HasXObjectByName(keyName string) bool {
-	obj, _ := r.GetXObjectByName(keyName)
-	if obj != nil {
-		return true
-	} else {
-		return false
-	}
-}
-
-type XObjectType int
-
-const (
-	XObjectTypeUndefined XObjectType = iota
-	XObjectTypeImage     XObjectType = iota
-	XObjectTypeForm      XObjectType = iota
-	XObjectTypePS        XObjectType = iota
-	XObjectTypeUnknown   XObjectType = iota
-)
-
-// Returns the XObject with the specified keyName and the object type.
-func (r *PdfPageResources) GetXObjectByName(keyName string) (*PdfObjectStream, XObjectType) {
-	if r.XObject == nil {
-		return nil, XObjectTypeUndefined
-	}
-
-	xresDict, has := TraceToDirectObject(r.XObject).(*PdfObjectDictionary)
-
-	if !has {
-		common.Log.Debug("ERROR: XObject not a dictionary! (got %T)", TraceToDirectObject(r.XObject))
-		return nil, XObjectTypeUndefined
-	}
-
-	if obj, has := (*xresDict)[PdfObjectName(keyName)]; has {
-		stream, ok := obj.(*PdfObjectStream)
-		if !ok {
-			common.Log.Debug("XObject not pointing to a stream %T", obj)
-			return nil, XObjectTypeUndefined
-		}
-		dict := stream.PdfObjectDictionary
-
-		name, ok := (*dict)["Subtype"].(*PdfObjectName)
-		if !ok {
-			common.Log.Debug("XObject Subtype not a Name, dict: %s", dict.String())
-			return nil, XObjectTypeUndefined
-		}
-
-		if *name == "Image" {
-			return stream, XObjectTypeImage
-		} else if *name == "Form" {
-			return stream, XObjectTypeForm
-		} else if *name == "PS" {
-			return stream, XObjectTypePS
-		} else {
-			common.Log.Debug("XObject Subtype not known (%s)", *name)
-			return nil, XObjectTypeUndefined
-		}
-	} else {
-		return nil, XObjectTypeUndefined
-	}
-}
-
-func (r *PdfPageResources) setXObjectByName(keyName string, stream *PdfObjectStream) error {
-	if r.XObject == nil {
-		r.XObject = &PdfObjectDictionary{}
-	}
-
-	obj := TraceToDirectObject(r.XObject)
-	xresDict, has := obj.(*PdfObjectDictionary)
-	if !has {
-		common.Log.Debug("Invalid XObject, got %T/%T", r.XObject, obj)
-		return errors.New("Type check error")
-	}
-
-	(*xresDict)[PdfObjectName(keyName)] = stream
-	return nil
-}
-
-func (r *PdfPageResources) GetXObjectImageByName(keyName string) (*XObjectImage, error) {
-	stream, xtype := r.GetXObjectByName(keyName)
-	if stream == nil {
-		return nil, nil
-	}
-	if xtype != XObjectTypeImage {
-		return nil, errors.New("Not an image")
-	}
-
-	ximg, err := NewXObjectImageFromStream(stream)
-	if err != nil {
-		return nil, err
-	}
-
-	return ximg, nil
-}
-
-func (r *PdfPageResources) SetXObjectImageByName(keyName string, ximg *XObjectImage) error {
-	stream := ximg.ToPdfObject().(*PdfObjectStream)
-	err := r.setXObjectByName(keyName, stream)
-	return err
-}
-
-func (r *PdfPageResources) GetXObjectFormByName(keyName string) (*XObjectForm, error) {
-	stream, xtype := r.GetXObjectByName(keyName)
-	if stream == nil {
-		return nil, nil
-	}
-	if xtype != XObjectTypeForm {
-		return nil, errors.New("Not a form")
-	}
-
-	xform, err := NewXObjectFormFromStream(stream)
-	if err != nil {
-		return nil, err
-	}
-
-	return xform, nil
-}
-
-func (r *PdfPageResources) SetXObjectFormByName(keyName string, xform *XObjectForm) error {
-	stream := xform.ToPdfObject().(*PdfObjectStream)
-	err := r.setXObjectByName(keyName, stream)
-	return err
-=======
->>>>>>> f36575d3
 }